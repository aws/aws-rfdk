--- conflicted
+++ resolved
@@ -82,12 +82,9 @@
   RenderQueueProps,
   RenderQueueSecurityGroups,
   Repository,
-<<<<<<< HEAD
-  Version,
-=======
   SecretsManagementRegistrationStatus,
   SecretsManagementRole,
->>>>>>> d2f6fd84
+  Version,
   VersionQuery,
 } from '../lib';
 import { SecretsManagementIdentityRegistration } from '../lib/secrets-management';
