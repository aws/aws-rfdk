--- conflicted
+++ resolved
@@ -386,11 +386,13 @@
 
   // THEN
   expectCDK(stack).to(haveResource('AWS::DocDB::DBCluster'));
-<<<<<<< HEAD
   expectCDK(stack).to(haveResource('AWS::DocDB::DBInstance'));
   expectCDK(stack).to(haveResourceLike('AWS::DocDB::DBCluster', {
     EnableCloudwatchLogsExports: [ 'audit' ],
   }, ResourcePart.Properties));
+  expectCDK(stack).to(haveResourceLike('AWS::DocDB::DBInstance', {
+    AutoMinorVersionUpgrade: true,
+  }));
 });
 
 test('audit log is disabled when it required', () => {
@@ -414,10 +416,6 @@
   expectCDK(stack).notTo(haveResourceLike('AWS::DocDB::DBCluster', {
     EnableCloudwatchLogsExports: [ 'audit' ],
   }, ResourcePart.Properties));
-=======
-  expectCDK(stack).to(haveResourceLike('AWS::DocDB::DBInstance', {
-    AutoMinorVersionUpgrade: true,
-  }));
 });
 
 test('honors subnet specification', () => {
@@ -473,7 +471,6 @@
   expectCDK(stack).to(countResourcesLike('AWS::DocDB::DBInstance', instanceCount, {
     AutoMinorVersionUpgrade: true,
   }));
->>>>>>> 40c3fbba
 });
 
 test('repository honors database removal policy', () => {
