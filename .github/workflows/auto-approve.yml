--- conflicted
+++ resolved
@@ -9,12 +9,7 @@
   auto-approve:
     runs-on: ubuntu-latest
     steps:
-<<<<<<< HEAD
     - uses: hmarr/auto-approve-action@v4.0.0
-      if: github.actor == 'dependabot[bot]' || github.actor == 'dependabot-preview[bot]'
-=======
-    - uses: hmarr/auto-approve-action@v3.2.1
       if: github.event.base.repo.id == github.event.head.repo.id && (github.actor == 'dependabot[bot]' || github.actor == 'dependabot-preview[bot]')
->>>>>>> 4000e776
       with:
         github-token: "${{ secrets.GITHUB_TOKEN }}"